--- conflicted
+++ resolved
@@ -11,11 +11,7 @@
 	"fmt"
 	"os"
 	"path"
-<<<<<<< HEAD
-	"strings"
-=======
 	"regexp"
->>>>>>> 85664f1e
 	"time"
 
 	"github.com/apex/log"
@@ -55,12 +51,6 @@
 	// RendezvousMethod contains the method used to perform the rendezvous.
 	RendezvousMethod string `json:"rendezvous_method"`
 
-<<<<<<< HEAD
-	// SnowflakeEvents contains events emitted by Snowflake.
-	SnowflakeEvents []string `json:"snowflake_events"`
-
-=======
->>>>>>> 85664f1e
 	// TorLogs contains the bootstrap logs.
 	TorLogs []string `json:"tor_logs"`
 
@@ -176,23 +166,12 @@
 		Failure:           nil,
 		PersistentDatadir: !m.config.DisablePersistentDatadir,
 		RendezvousMethod:  sfdialer.RendezvousMethod.Name(),
-<<<<<<< HEAD
-		SnowflakeEvents:   []string{},
-		TorLogs:           []string{},
-		TorVersion:        "",
-=======
->>>>>>> 85664f1e
 	}
 	sess.Logger().Infof(
 		"torsf: disable persistent datadir: %+v", m.config.DisablePersistentDatadir)
 	defer func() {
 		out <- tk
 	}()
-<<<<<<< HEAD
-	sfcollector := ptx.NewSnowflakeEventCollector()
-	sfdialer.EventCollector = sfcollector
-=======
->>>>>>> 85664f1e
 	tun, debugInfo, err := m.startTunnel()(ctx, &tunnel.Config{
 		Name:      "tor",
 		Session:   sess,
@@ -206,10 +185,6 @@
 	})
 	tk.TorVersion = debugInfo.Version
 	m.readTorLogs(sess.Logger(), tk, debugInfo.LogFilePath)
-<<<<<<< HEAD
-	tk.SnowflakeEvents = sfcollector.MoveOut()
-=======
->>>>>>> 85664f1e
 	if err != nil {
 		// Note: archival.NewFailure scrubs IP addresses
 		tk.Failure = archival.NewFailure(err)
@@ -219,23 +194,6 @@
 	tk.BootstrapTime = tun.BootstrapTime().Seconds()
 }
 
-<<<<<<< HEAD
-// readTorLogs attempts to read and include the tor logs into
-// the test keys if this operation is possible.
-//
-// This function aims to _only_ include:
-//
-// 1. notices (more detailed debug messages may contain information
-// that we'd rather not include into the logs?);
-//
-// 2. information about bootstrap (by looking at the progress of
-// the bootstrap we understand where it blocks and we also know the
-// amount of work tor needs to do, hence we know the cache status
-// because a working cache includes much less messages);
-//
-// 3. information about bridges being used (from there we know
-// if the bridge was cached of fresh, by the way).
-=======
 // torProgressRegexp helps to extract progress info from logs.
 //
 // See https://regex101.com/r/3YfIed/1.
@@ -247,7 +205,6 @@
 //
 // This function aims to _only_ include notice information about
 // bootstrap according to the torProgressRegexp regexp.
->>>>>>> 85664f1e
 //
 // Tor is know to be good software that does not break its output
 // unnecessarily and that does not include PII into its logs unless
@@ -269,20 +226,8 @@
 		return
 	}
 	for _, bline := range bytes.Split(data, []byte("\n")) {
-<<<<<<< HEAD
-		sline := string(bline)
-		if !strings.Contains(sline, "[notice]") {
-			continue
-		}
-		if strings.Contains(sline, " Bootstrapped ") {
-			tk.TorLogs = append(tk.TorLogs, sline)
-		}
-		if strings.Contains(sline, " new bridge descriptor ") {
-			tk.TorLogs = append(tk.TorLogs, sline)
-=======
 		if torProgressRegexp.Match(bline) {
 			tk.TorLogs = append(tk.TorLogs, string(bline))
->>>>>>> 85664f1e
 		}
 	}
 }
